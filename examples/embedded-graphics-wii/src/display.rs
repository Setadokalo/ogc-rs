--- conflicted
+++ resolved
@@ -9,15 +9,9 @@
 };
 use ogc_rs::{
     ffi::{
-<<<<<<< HEAD
-        GX_Color4u8, Mtx, GX_CLIP_ENABLE, GX_CLR_RGBA, GX_COLOR0A0, GX_DIRECT, GX_F32, GX_GM_1_0,
-        GX_MAX_Z24, GX_NONE, GX_ORTHOGRAPHIC, GX_PASSCLR, GX_PF_RGB8_Z24, GX_PNMTX0, GX_POS_XYZ,
-        GX_RGBA8, GX_TEVSTAGE0, GX_TEXCOORD0, GX_TEXMAP0, GX_TEX_ST, GX_VTXFMT0,
-=======
         Mtx, GX_CLR_RGBA, GX_COLOR0A0, GX_DIRECT, GX_F32, GX_GM_1_0, GX_MAX_Z24, GX_NONE,
         GX_ORTHOGRAPHIC, GX_PASSCLR, GX_PF_RGB8_Z24, GX_PNMTX0, GX_POS_XYZ, GX_RGBA8, GX_TEVSTAGE0,
-        GX_TEXCOORD0, GX_TEXMAP0, GX_TEX_ST, GX_VA_CLR0, GX_VA_POS, GX_VA_TEX0, GX_VTXFMT0,
->>>>>>> 54a9fa59
+        GX_TEXCOORD0, GX_TEXMAP0, GX_TEX_ST, GX_VTXFMT0,
     },
     mem_cached_to_uncached,
     prelude::*,

--- conflicted
+++ resolved
@@ -644,13 +644,8 @@
 
     /// Sets the format of pixels in the Embedded Frame Buffer (EFB).
     /// See [GX_SetPixelFmt](https://libogc.devkitpro.org/gx_8h.html#a018d9b0359f9689ac41f44f0b2374ffb) for more.
-<<<<<<< HEAD
     pub fn set_pixel_fmt(pix_fmt: u8, z_fmt: ZCompress) {
-        unsafe { ogc_sys::GX_SetPixelFmt(pix_fmt, z_fmt as u8) }
-=======
-    pub fn set_pixel_fmt(pix_fmt: u8, z_fmt: u8) {
-        unsafe { ffi::GX_SetPixelFmt(pix_fmt, z_fmt) }
->>>>>>> f03a40c6
+        unsafe { ffi::GX_SetPixelFmt(pix_fmt, z_fmt as u8) }
     }
 
     /// Enables or disables culling of geometry based on its orientation to the viewer.
